--- conflicted
+++ resolved
@@ -113,8 +113,4 @@
   # Exclude this package from the hosted API docs.
   nodoc: true
 
-<<<<<<< HEAD
-# PUBSPEC CHECKSUM: 1925
-=======
-# PUBSPEC CHECKSUM: 6b41
->>>>>>> bb6b72d6
+# PUBSPEC CHECKSUM: 08e1